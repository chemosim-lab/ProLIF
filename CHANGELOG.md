--- conflicted
+++ resolved
@@ -20,12 +20,9 @@
 ### Deprecated
 ### Removed
 ### Fixed
-<<<<<<< HEAD
+- `Fingerprint.to_dataframe` is now much faster (Issue #7)
 - `ResidueId.from_string` method now supports 1-letter and 2-letter codes for RNA/DNA
   (Issue #8)
-=======
-- `Fingerprint.to_dataframe` is now much faster (Issue #7)
->>>>>>> 8e4d2f25
 
 ## [0.3.0] - 2020-12-23
 ### Added
