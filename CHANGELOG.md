# Changelog
All notable changes to this project will be documented in this file.

The format is based on [Keep a Changelog](https://keepachangelog.com/en/1.0.0/),
and this project adheres to [Semantic Versioning](https://semver.org/spec/v2.0.0.html).

## [Unreleased]
<<<<<<< HEAD
### Changed
- HBond acceptor and Metal ligand SMARTS have been updated to a more accurate definition.
=======
### Fixed
- Dead link in the quickstart notebook for the MDAnalysis quickstart (PR #75, @radifar).

### Added
- `Fingerprint.run` now has a `converter_kwargs` parameter that can pass kwargs to the
  underlying RDKitConverter from MDAnalysis (Issue #57).
>>>>>>> e5a140ae

## [1.0.0] - 2022-06-07
### Added
- Support for multiprocessing, enabled by default (Issue #46). The number of processes can
  be controlled through `n_jobs` in `fp.run` and `fp.run_from_iterable`.
- New interaction: van der Waals contact, based on the sum of vdW radii of two atoms.
- Saving/loading the fingerprint object as a pickle with `fp.to_pickle` and
  `Fingerprint.from_pickle` (Issue #40).
### Changed
- Molecule suppliers can now be indexed, reused and can return their length, instead of
  being single-use generators.
### Fixed
- ProLIF can now be installed through pip and conda (Issue #6).
- If no interaction is detected in the first frame, `to_dataframe` will not complain about
  a `KeyError` anymore (Issue #44).
- When creating a `plf.Fingerprint`, unknown interactions will no longer fail silently.

## [0.3.4] - 2021-09-28
### Added
- Added our J. Cheminformatics article to the citation page of the documentation and the
  `CITATION.cff` file. 
### Changed
- Improved the documentation on how to properly restrict interactions to ignore the
  protein backbone (Issue #22), how to fix the empty dataframe issue when no bond
  information is present in the PDB file (Issue #15), how to save the LigNetwork diagram
  (Issue #21), and some clarifications on using `fp.generate`
### Fixed
- Mixing residue type with interaction type in the interactive legend of the LigNetwork
  would incorrectly display/hide some residues on the canvas (#PR 23)
- MOL2 files starting with a comment (`#`) would lead to an error

## [0.3.3] - 2021-06-11
### Changed
- Custom interactions must return three values: a boolean for the interaction,
  and the indices of residue atoms responsible for the interaction
### Fixed
- Custom interactions that only returned a single value instead of three would
  raise an uninformative error message


## [0.3.2] - 2021-06-11
### Added
- LigNetwork: an interaction diagram with atomistic details for the ligand and
  residue-level details for the protein, fully interactive in a browser/notebook, inspired
  from LigPlot (PR #19)
- `fp.generate`: a method to get the IFP between two `prolif.Molecule` objects (PR #19)
### Changed
- Default residue name and number: `UNK` and `0` are now the default values if `None` or
  `''` is given
- The Hydrophobic interaction now uses `+0` (no charge) instead of `!$([+{1-},-{1-}])`
  (not negatively or positively charged) for part of its SMARTS pattern (PR #19)
- Moved the `return_atoms` parameter from the `run` methods to `to_dataframe` to avoid
  recalculating the IFP if one wants to display it with atomic details (PR #19)
- Changed the values returned by `fp.bitvector_atoms`: the atom indices have been
  separated in two lists, one for the ligand and one for the protein (PR #19)
### Fixed
- Residues with a resnumber of `0` are not converted to `None` anymore (Issue #13)
- Fingerprint instantiated with an unknown interaction name will now raise a `NameError`

## [0.3.1] - 2021-02-02
### Added
- Integration with Zenodo to automatically generate a DOI for new releases
- Citation page
- Docking section in the Quickstart notebook (Issue #11)
- PDBQT, MOL2 and SDF molecule suppliers to make it easier for users to use docking
  results as input (Issue #11)
- `Molecule.from_rdkit` classmethod to easily prepare RDKit molecules for ProLIF
### Changed
- The visualisation notebook now displays the protein with py3Dmol. Some examples for
  creating and displaying a graph from the interaction dataframe have been added
- Updated the installation instructions to show how to install a specific release
- The previous repr method of `ResidueId` was easy to confuse with a string, especially
  when trying to access the `Fingerprint.ifp` results by string. The new repr method is
  now more explicit.
- Added the `Fingerprint.run_from_iterable` method, which uses the new supplier functions
  to quickly generate a fingerprint.
- Sorted the output of `Fingerprint.list_available`
### Fixed
- `Fingerprint.to_dataframe` is now much faster (Issue #7)
- `ResidueId.from_string` method now supports 1-letter and 2-letter codes for RNA/DNA
  (Issue #8)

## [0.3.0] - 2020-12-23
### Added
- Reading input directly from RDKit Mol as well as MDAnalysis AtomGroup objects
- Proper documentation and tests
- CI through GitHub Actions
- Publishing to PyPI triggered by GitHub releases
### Changed
- All the API and the underlying code have been modified
- Repository has been moved from GitHub user @cbouy to organisation @chemosim-lab
### Removed
- Custom MOL2 file reader
- Command-line interface
### Fixed
- Interactions not detected properly

## [0.2.1] - 2019-10-02
Base version for this changelog<|MERGE_RESOLUTION|>--- conflicted
+++ resolved
@@ -5,17 +5,15 @@
 and this project adheres to [Semantic Versioning](https://semver.org/spec/v2.0.0.html).
 
 ## [Unreleased]
-<<<<<<< HEAD
-### Changed
-- HBond acceptor and Metal ligand SMARTS have been updated to a more accurate definition.
-=======
-### Fixed
-- Dead link in the quickstart notebook for the MDAnalysis quickstart (PR #75, @radifar).
-
 ### Added
 - `Fingerprint.run` now has a `converter_kwargs` parameter that can pass kwargs to the
   underlying RDKitConverter from MDAnalysis (Issue #57).
->>>>>>> e5a140ae
+
+### Changed
+- HBond acceptor and Metal ligand SMARTS have been updated to a more accurate definition.
+
+### Fixed
+- Dead link in the quickstart notebook for the MDAnalysis quickstart (PR #75, @radifar).
 
 ## [1.0.0] - 2022-06-07
 ### Added
