--- conflicted
+++ resolved
@@ -55,11 +55,7 @@
    "source": [
     "# create RDKit-like molecules for visualisation\n",
     "lmol = plf.Molecule.from_mda(lig)\n",
-<<<<<<< HEAD
-    "pmol = plf.Molecule.from_mda(prot)\n",
-=======
     "pmol = plf.Molecule.from_mda(prot)\n"
->>>>>>> f0dec028
    ]
   },
   {
@@ -112,11 +108,6 @@
     "for atom in mol.GetAtoms():\n",
     "    if atom.HasProp(\"highlight\"):\n",
     "        highlight_atoms.append(atom.GetIdx())\n",
-<<<<<<< HEAD
-=======
-    "# remove this line to show in 3D\n",
-    "mol.RemoveAllConformers()\n",
->>>>>>> f0dec028
     "Draw.MolToImage(mol, size=(800, 600), highlightAtoms=highlight_atoms)"
    ]
   },
@@ -154,11 +145,7 @@
     "#     \"Cationic\": \"red\",\n",
     "#     \"PiStacking\": \"purple\",\n",
     "# }\n",
-<<<<<<< HEAD
     "# s = PyMol.MolViewer(port=9123)\n",
-=======
-    "# s = PyMol.MolViewer(port=9125)\n",
->>>>>>> f0dec028
     "# s.DeleteAll()\n",
     "# s.ShowMol(lmol, name=\"ligand\", showOnly=False, showSticks=True)\n",
     "# s.server.do(\"color green, ligand and elem C\")\n",
